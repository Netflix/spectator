/**
 * Copyright 2015 Netflix, Inc.
 *
 * Licensed under the Apache License, Version 2.0 (the "License");
 * you may not use this file except in compliance with the License.
 * You may obtain a copy of the License at
 *
 *     http://www.apache.org/licenses/LICENSE-2.0
 *
 * Unless required by applicable law or agreed to in writing, software
 * distributed under the License is distributed on an "AS IS" BASIS,
 * WITHOUT WARRANTIES OR CONDITIONS OF ANY KIND, either express or implied.
 * See the License for the specific language governing permissions and
 * limitations under the License.
 */
package com.netflix.spectator.api;

import com.netflix.spectator.impl.Config;
<<<<<<< HEAD
=======
import com.netflix.spectator.impl.Preconditions;
import com.netflix.spectator.impl.Throwables;
>>>>>>> 504ce15a

import java.util.Iterator;
import java.util.concurrent.ConcurrentHashMap;

/**
 * Base class to make it easier to implement a simple registry that only needs to customise the
 * types returned for Counter, DistributionSummary, and Timer calls.
 */
public abstract class AbstractRegistry implements Registry {

  private final Clock clock;
  private final RegistryConfig config;

  private final ConcurrentHashMap<Id, Meter> meters;

  /**
   * Create a new instance.
   *
   * @param clock
   *     Clock used for performing all timing measurements.
   */
  public AbstractRegistry(Clock clock) {
    this(clock, Config.defaultConfig());
  }

  /**
   * Create a new instance.
   *
   * @param clock
   *     Clock used for performing all timing measurements.
   * @param config
   *     Configuration settings for the registry.
   */
  public AbstractRegistry(Clock clock, RegistryConfig config) {
    this.clock = clock;
    this.config = config;
    meters = new ConcurrentHashMap<>();
  }

  /**
   * Create a new counter instance for a given id.
   *
   * @param id
   *     Identifier used to lookup this meter in the registry.
   * @return
   *     New counter instance.
   */
  protected abstract Counter newCounter(Id id);

  /**
   * Create a new distribution summary instance for a given id.
   *
   * @param id
   *     Identifier used to lookup this meter in the registry.
   * @return
   *     New distribution summary instance.
   */
  protected abstract DistributionSummary newDistributionSummary(Id id);

  /**
   * Create a new timer instance for a given id.
   *
   * @param id
   *     Identifier used to lookup this meter in the registry.
   * @return
   *     New timer instance.
   */
  protected abstract Timer newTimer(Id id);

  @Override public final Clock clock() {
    return clock;
  }

  @Override public final RegistryConfig config() {
    return config;
  }

  @Override public final Id createId(String name) {
    return new DefaultId(name);
  }

  @Override public final Id createId(String name, Iterable<Tag> tags) {
    return new DefaultId(name, TagList.create(tags));
  }

  private void logTypeError(Id id, Class<?> desired, Class<?> found) {
    final String dtype = desired.getName();
    final String ftype = found.getName();
    final String msg = String.format("cannot access '%s' as a %s, it already exists as a %s",
      id, dtype, ftype);
    propagate(new IllegalStateException(msg));
  }

  private void addToAggr(Meter aggr, Meter meter) {
    if (aggr instanceof AggrMeter) {
      ((AggrMeter) aggr).add(meter);
    } else {
      logTypeError(meter.id(), meter.getClass(), aggr.getClass());
    }
  }

  private Meter compute(Meter m, Meter fallback) {
    return (meters.size() >= config.maxNumberOfMeters()) ? fallback : m;
  }

  @Override public void register(Meter meter) {
    Meter aggr = (meters.size() >= config.maxNumberOfMeters())
      ? meters.get(meter.id())
      : meters.computeIfAbsent(meter.id(), AggrMeter::new);
    if (aggr != null) {
      addToAggr(aggr, meter);
    }
  }

  @Override public final Counter counter(Id id) {
    try {
      Preconditions.checkNotNull(id, "id");
      Meter m = meters.computeIfAbsent(id, i -> compute(newCounter(i), NoopCounter.INSTANCE));
      if (!(m instanceof Counter)) {
        logTypeError(id, Counter.class, m.getClass());
        m = NoopCounter.INSTANCE;
      }
      return (Counter) m;
    } catch (Exception e) {
      Throwables.propagate(e);
      return NoopCounter.INSTANCE;
    }
  }

  @Override public final DistributionSummary distributionSummary(Id id) {
    try {
      Preconditions.checkNotNull(id, "id");
      Meter m = meters.computeIfAbsent(id, i ->
          compute(newDistributionSummary(i), NoopDistributionSummary.INSTANCE));
      if (!(m instanceof DistributionSummary)) {
        logTypeError(id, DistributionSummary.class, m.getClass());
        m = NoopDistributionSummary.INSTANCE;
      }
      return (DistributionSummary) m;
    } catch (Exception e) {
      Throwables.propagate(e);
      return NoopDistributionSummary.INSTANCE;
    }
  }

  @Override public final Timer timer(Id id) {
    try {
      Meter m = meters.computeIfAbsent(id, i -> compute(newTimer(i), NoopTimer.INSTANCE));
      if (!(m instanceof Timer)) {
        logTypeError(id, Timer.class, m.getClass());
        m = NoopTimer.INSTANCE;
      }
      return (Timer) m;
    } catch (Exception e) {
      Throwables.propagate(e);
      return NoopTimer.INSTANCE;
    }
  }

  @Override public final Meter get(Id id) {
    return meters.get(id);
  }

  @Override public final Iterator<Meter> iterator() {
    return meters.values().iterator();
  }
}<|MERGE_RESOLUTION|>--- conflicted
+++ resolved
@@ -16,11 +16,7 @@
 package com.netflix.spectator.api;
 
 import com.netflix.spectator.impl.Config;
-<<<<<<< HEAD
-=======
 import com.netflix.spectator.impl.Preconditions;
-import com.netflix.spectator.impl.Throwables;
->>>>>>> 504ce15a
 
 import java.util.Iterator;
 import java.util.concurrent.ConcurrentHashMap;
@@ -145,7 +141,7 @@
       }
       return (Counter) m;
     } catch (Exception e) {
-      Throwables.propagate(e);
+      propagate(e);
       return NoopCounter.INSTANCE;
     }
   }
@@ -161,7 +157,7 @@
       }
       return (DistributionSummary) m;
     } catch (Exception e) {
-      Throwables.propagate(e);
+      propagate(e);
       return NoopDistributionSummary.INSTANCE;
     }
   }
@@ -175,7 +171,7 @@
       }
       return (Timer) m;
     } catch (Exception e) {
-      Throwables.propagate(e);
+      propagate(e);
       return NoopTimer.INSTANCE;
     }
   }
