--- conflicted
+++ resolved
@@ -52,18 +52,11 @@
       JavaFlightRecorder.monitorDefaultEvents(registry, executor);
       return;
     } else {
-<<<<<<< HEAD
-        monitorClassLoadingMXBean(registry);
-        monitorThreadMXBean(registry);
-        monitorCompilationMXBean(registry);
-    }
-=======
       monitorClassLoadingMXBean(registry);
       monitorThreadMXBean(registry);
       monitorCompilationMXBean(registry);
     }
     maybeRegisterHotspotInternal(registry);
->>>>>>> bcdd2e5b
 
     for (MemoryPoolMXBean mbean : ManagementFactory.getMemoryPoolMXBeans()) {
       registry.register(new MemoryPoolMeter(registry, mbean));
